--- conflicted
+++ resolved
@@ -41,13 +41,8 @@
       - "9988:9988"
     environment:
       db_host: InStockDbService
-<<<<<<< HEAD
-    volumes:
-      - /data/instockproxy.txt:/data/InStock/instock/config/proxy.txt
-=======
       clickhouse_host: clickhouse
       CLICKHOUSE_PASSWORD: 123456
->>>>>>> 1c6b497c
     depends_on:
       - instockdbservice
       - clickhouse
