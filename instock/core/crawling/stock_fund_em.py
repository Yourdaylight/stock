#!/usr/bin/env python
# -*- coding:utf-8 -*-
"""
Date: 2023/5/16 15:30
Desc: 东方财富网-数据中心-资金流向
https://data.eastmoney.com/zjlx/detail.html
"""
import json
import time
import math
import pandas as pd
import requests
<<<<<<< HEAD
from instock.core.singleton_proxy import proxys

=======
from instock.core.proxy_pool import get_proxy
>>>>>>> 1c6b497c
__author__ = 'myh '
__date__ = '2023/6/12 '


def stock_individual_fund_flow_rank(indicator: str = "5日", proxy=None) -> pd.DataFrame:
    """
    东方财富网-数据中心-资金流向-排名
    https://data.eastmoney.com/zjlx/detail.html
    :param indicator: choice of {"今日", "3日", "5日", "10日"}
    :type indicator: str
    :param proxy: 代理设置
    :type proxy: dict
    :return: 指定 indicator 资金流向排行
    :rtype: pandas.DataFrame
    """
    indicator_map = {
        "今日": [
            "f62",
            "f12,f14,f2,f3,f62,f184,f66,f69,f72,f75,f78,f81,f84,f87,f204,f205,f124",
        ],
        "3日": [
            "f267",
            "f12,f14,f2,f127,f267,f268,f269,f270,f271,f272,f273,f274,f275,f276,f257,f258,f124",
        ],
        "5日": [
            "f164",
            "f12,f14,f2,f109,f164,f165,f166,f167,f168,f169,f170,f171,f172,f173,f257,f258,f124",
        ],
        "10日": [
            "f174",
            "f12,f14,f2,f160,f174,f175,f176,f177,f178,f179,f180,f181,f182,f183,f260,f261,f124",
        ],
    }
    url = "http://push2.eastmoney.com/api/qt/clist/get"
    page_size = 300
    page_current = 1
    params = {
        "fid": indicator_map[indicator][0],
        "po": "1",
        "pz": page_size,
        "pn": page_current,
        "np": "1",
        "fltt": "2",
        "invt": "2",
        "ut": "b2884a393a59ad64002292a3e90d46a5",
        "fs": "m:0+t:6+f:!2,m:0+t:13+f:!2,m:0+t:80+f:!2,m:1+t:2+f:!2,m:1+t:23+f:!2,m:0+t:7+f:!2,m:1+t:3+f:!2",
        "fields": indicator_map[indicator][1],
    }
<<<<<<< HEAD
    r = requests.get(url, proxies = proxys().get_proxies(), params=params)
=======
    r = requests.get(url, params=params, proxies=proxy)
>>>>>>> 1c6b497c
    data_json = r.json()
    data = data_json["data"]["diff"]
    data_count = data_json["data"]["total"]
    page_count = math.ceil(data_count/page_size)
    while page_count > 1:
        page_current = page_current + 1
        params["pn"] = page_current
<<<<<<< HEAD
        r = requests.get(url, proxies = proxys().get_proxies(), params=params)
=======
        r = requests.get(url, params=params, proxies=get_proxy())
>>>>>>> 1c6b497c
        data_json = r.json()
        _data = data_json["data"]["diff"]
        data.extend(_data)
        page_count =page_count - 1

    temp_df = pd.DataFrame(data)
    temp_df = temp_df[~temp_df["f2"].isin(["-"])]
    if indicator == "今日":
        temp_df.columns = [
            "最新价",
            "今日涨跌幅",
            "代码",
            "名称",
            "今日主力净流入-净额",
            "今日超大单净流入-净额",
            "今日超大单净流入-净占比",
            "今日大单净流入-净额",
            "今日大单净流入-净占比",
            "今日中单净流入-净额",
            "今日中单净流入-净占比",
            "今日小单净流入-净额",
            "今日小单净流入-净占比",
            "_",
            "今日主力净流入-净占比",
            "_",
            "_",
            "_",
        ]
        temp_df = temp_df[
            [
                "代码",
                "名称",
                "最新价",
                "今日涨跌幅",
                "今日主力净流入-净额",
                "今日主力净流入-净占比",
                "今日超大单净流入-净额",
                "今日超大单净流入-净占比",
                "今日大单净流入-净额",
                "今日大单净流入-净占比",
                "今日中单净流入-净额",
                "今日中单净流入-净占比",
                "今日小单净流入-净额",
                "今日小单净流入-净占比",
            ]
        ]
    elif indicator == "3日":
        temp_df.columns = [
            "最新价",
            "代码",
            "名称",
            "_",
            "3日涨跌幅",
            "_",
            "_",
            "_",
            "3日主力净流入-净额",
            "3日主力净流入-净占比",
            "3日超大单净流入-净额",
            "3日超大单净流入-净占比",
            "3日大单净流入-净额",
            "3日大单净流入-净占比",
            "3日中单净流入-净额",
            "3日中单净流入-净占比",
            "3日小单净流入-净额",
            "3日小单净流入-净占比",
        ]
        temp_df = temp_df[
            [
                "代码",
                "名称",
                "最新价",
                "3日涨跌幅",
                "3日主力净流入-净额",
                "3日主力净流入-净占比",
                "3日超大单净流入-净额",
                "3日超大单净流入-净占比",
                "3日大单净流入-净额",
                "3日大单净流入-净占比",
                "3日中单净流入-净额",
                "3日中单净流入-净占比",
                "3日小单净流入-净额",
                "3日小单净流入-净占比",
            ]
        ]
    elif indicator == "5日":
        temp_df.columns = [
            "最新价",
            "代码",
            "名称",
            "5日涨跌幅",
            "_",
            "5日主力净流入-净额",
            "5日主力净流入-净占比",
            "5日超大单净流入-净额",
            "5日超大单净流入-净占比",
            "5日大单净流入-净额",
            "5日大单净流入-净占比",
            "5日中单净流入-净额",
            "5日中单净流入-净占比",
            "5日小单净流入-净额",
            "5日小单净流入-净占比",
            "_",
            "_",
            "_",
        ]
        temp_df = temp_df[
            [
                "代码",
                "名称",
                "最新价",
                "5日涨跌幅",
                "5日主力净流入-净额",
                "5日主力净流入-净占比",
                "5日超大单净流入-净额",
                "5日超大单净流入-净占比",
                "5日大单净流入-净额",
                "5日大单净流入-净占比",
                "5日中单净流入-净额",
                "5日中单净流入-净占比",
                "5日小单净流入-净额",
                "5日小单净流入-净占比",
            ]
        ]
    elif indicator == "10日":
        temp_df.columns = [
            "最新价",
            "代码",
            "名称",
            "_",
            "10日涨跌幅",
            "10日主力净流入-净额",
            "10日主力净流入-净占比",
            "10日超大单净流入-净额",
            "10日超大单净流入-净占比",
            "10日大单净流入-净额",
            "10日大单净流入-净占比",
            "10日中单净流入-净额",
            "10日中单净流入-净占比",
            "10日小单净流入-净额",
            "10日小单净流入-净占比",
            "_",
            "_",
            "_",
        ]
        temp_df = temp_df[
            [
                "代码",
                "名称",
                "最新价",
                "10日涨跌幅",
                "10日主力净流入-净额",
                "10日主力净流入-净占比",
                "10日超大单净流入-净额",
                "10日超大单净流入-净占比",
                "10日大单净流入-净额",
                "10日大单净流入-净占比",
                "10日中单净流入-净额",
                "10日中单净流入-净占比",
                "10日小单净流入-净额",
                "10日小单净流入-净占比",
            ]
        ]
        # temp_df['最新价'] = pd.to_numeric(temp_df['最新价'], errors="coerce").fillna(0)
    return temp_df


def stock_sector_fund_flow_rank(
    indicator: str = "10日", sector_type: str = "行业资金流", proxy=None
) -> pd.DataFrame:
    """
    东方财富网-数据中心-资金流向-板块资金流-排名
    https://data.eastmoney.com/bkzj/hy.html
    :param indicator: choice of {"今日", "5日", "10日"}
    :type indicator: str
    :param sector_type: choice of {"行业资金流", "概念资金流", "地域资金流"}
    :type sector_type: str
    :param proxy: 代理设置
    :type proxy: dict
    :return: 指定参数的资金流排名数据
    :rtype: pandas.DataFrame
    """
    sector_type_map = {"行业资金流": "2", "概念资金流": "3", "地域资金流": "1"}
    indicator_map = {
        "今日": [
            "f62",
            "1",
            "f12,f14,f2,f3,f62,f184,f66,f69,f72,f75,f78,f81,f84,f87,f204,f205,f124",
        ],
        "5日": [
            "f164",
            "5",
            "f12,f14,f2,f109,f164,f165,f166,f167,f168,f169,f170,f171,f172,f173,f257,f258,f124",
        ],
        "10日": [
            "f174",
            "10",
            "f12,f14,f2,f160,f174,f175,f176,f177,f178,f179,f180,f181,f182,f183,f260,f261,f124",
        ],
    }
    url = "http://push2.eastmoney.com/api/qt/clist/get"
    headers = {
        "User-Agent": "Mozilla/5.0 (Windows NT 10.0; Win64; x64) AppleWebKit/537.36 (KHTML, like Gecko) Chrome/81.0.4044.138 Safari/537.36",
    }
    page_size = 300
    page_current = 1
    params = {
        "pn": page_current,
        "pz": page_size,
        "po": "1",
        "np": "1",
        "ut": "b2884a393a59ad64002292a3e90d46a5",
        "fltt": "2",
        "invt": "2",
        "fid0": indicator_map[indicator][0],
        "fs": f"m:90 t:{sector_type_map[sector_type]}",
        "stat": indicator_map[indicator][1],
        "fields": indicator_map[indicator][2],
        "rt": "52975239",
        "cb": "jQuery18308357908311220152_1589256588824",
        "_": int(time.time() * 1000),
    }
<<<<<<< HEAD
    r = requests.get(url, proxies = proxys().get_proxies(), params=params, headers=headers)
=======
    r = requests.get(url, params=params, headers=headers, proxies=proxy)
>>>>>>> 1c6b497c
    text_data = r.text
    data_json = json.loads(text_data[text_data.find("{") : -2])
    data = data_json["data"]["diff"]

    data_count = data_json["data"]["total"]
    page_count = math.ceil(data_count/page_size)
    while page_count > 1:
        page_current = page_current + 1
        params["pn"] = page_current
<<<<<<< HEAD
        r = requests.get(url, proxies = proxys().get_proxies(), params=params, headers=headers)
=======
        r = requests.get(url, params=params, headers=headers, proxies=get_proxy())
>>>>>>> 1c6b497c
        text_data = r.text
        json_data = json.loads(text_data[text_data.find("{"): -2])
        _data = json_data["data"]["diff"]
        data.extend(_data)
        page_count =page_count - 1

    temp_df = pd.DataFrame(data)


    temp_df = temp_df[~temp_df["f2"].isin(["-"])]
    if indicator == "今日":
        temp_df.columns = [
            "-",
            "今日涨跌幅",
            "_",
            "名称",
            "今日主力净流入-净额",
            "今日超大单净流入-净额",
            "今日超大单净流入-净占比",
            "今日大单净流入-净额",
            "今日大单净流入-净占比",
            "今日中单净流入-净额",
            "今日中单净流入-净占比",
            "今日小单净流入-净额",
            "今日小单净流入-净占比",
            "-",
            "今日主力净流入-净占比",
            "今日主力净流入最大股",
            "今日主力净流入最大股代码",
            "是否净流入",
        ]

        temp_df = temp_df[
            [
                "名称",
                "今日涨跌幅",
                "今日主力净流入-净额",
                "今日主力净流入-净占比",
                "今日超大单净流入-净额",
                "今日超大单净流入-净占比",
                "今日大单净流入-净额",
                "今日大单净流入-净占比",
                "今日中单净流入-净额",
                "今日中单净流入-净占比",
                "今日小单净流入-净额",
                "今日小单净流入-净占比",
                "今日主力净流入最大股",
            ]
        ]
    elif indicator == "5日":
        temp_df.columns = [
            "-",
            "_",
            "名称",
            "5日涨跌幅",
            "_",
            "5日主力净流入-净额",
            "5日主力净流入-净占比",
            "5日超大单净流入-净额",
            "5日超大单净流入-净占比",
            "5日大单净流入-净额",
            "5日大单净流入-净占比",
            "5日中单净流入-净额",
            "5日中单净流入-净占比",
            "5日小单净流入-净额",
            "5日小单净流入-净占比",
            "5日主力净流入最大股",
            "_",
            "_",
        ]

        temp_df = temp_df[
            [
                "名称",
                "5日涨跌幅",
                "5日主力净流入-净额",
                "5日主力净流入-净占比",
                "5日超大单净流入-净额",
                "5日超大单净流入-净占比",
                "5日大单净流入-净额",
                "5日大单净流入-净占比",
                "5日中单净流入-净额",
                "5日中单净流入-净占比",
                "5日小单净流入-净额",
                "5日小单净流入-净占比",
                "5日主力净流入最大股",
            ]
        ]
    elif indicator == "10日":
        temp_df.columns = [
            "-",
            "_",
            "名称",
            "_",
            "10日涨跌幅",
            "10日主力净流入-净额",
            "10日主力净流入-净占比",
            "10日超大单净流入-净额",
            "10日超大单净流入-净占比",
            "10日大单净流入-净额",
            "10日大单净流入-净占比",
            "10日中单净流入-净额",
            "10日中单净流入-净占比",
            "10日小单净流入-净额",
            "10日小单净流入-净占比",
            "10日主力净流入最大股",
            "_",
            "_",
        ]

        temp_df = temp_df[
            [
                "名称",
                "10日涨跌幅",
                "10日主力净流入-净额",
                "10日主力净流入-净占比",
                "10日超大单净流入-净额",
                "10日超大单净流入-净占比",
                "10日大单净流入-净额",
                "10日大单净流入-净占比",
                "10日中单净流入-净额",
                "10日中单净流入-净占比",
                "10日小单净流入-净额",
                "10日小单净流入-净占比",
                "10日主力净流入最大股",
            ]
        ]

    return temp_df


if __name__ == "__main__":
    stock_individual_fund_flow_rank_df = stock_individual_fund_flow_rank(indicator="今日")
    print(stock_individual_fund_flow_rank_df)

    stock_individual_fund_flow_rank_df = stock_individual_fund_flow_rank(indicator="3日")
    print(stock_individual_fund_flow_rank_df)

    stock_individual_fund_flow_rank_df = stock_individual_fund_flow_rank(indicator="5日")
    print(stock_individual_fund_flow_rank_df)

    stock_individual_fund_flow_rank_df = stock_individual_fund_flow_rank(
        indicator="10日"
    )
    print(stock_individual_fund_flow_rank_df)

    stock_sector_fund_flow_rank_df = stock_sector_fund_flow_rank(
        indicator="5日", sector_type="概念资金流"
    )
    print(stock_sector_fund_flow_rank_df)

    stock_sector_fund_flow_rank_df = stock_sector_fund_flow_rank(
        indicator="今日", sector_type="行业资金流"
    )
    print(stock_sector_fund_flow_rank_df)<|MERGE_RESOLUTION|>--- conflicted
+++ resolved
@@ -10,12 +10,7 @@
 import math
 import pandas as pd
 import requests
-<<<<<<< HEAD
-from instock.core.singleton_proxy import proxys
-
-=======
 from instock.core.proxy_pool import get_proxy
->>>>>>> 1c6b497c
 __author__ = 'myh '
 __date__ = '2023/6/12 '
 
@@ -64,11 +59,7 @@
         "fs": "m:0+t:6+f:!2,m:0+t:13+f:!2,m:0+t:80+f:!2,m:1+t:2+f:!2,m:1+t:23+f:!2,m:0+t:7+f:!2,m:1+t:3+f:!2",
         "fields": indicator_map[indicator][1],
     }
-<<<<<<< HEAD
-    r = requests.get(url, proxies = proxys().get_proxies(), params=params)
-=======
     r = requests.get(url, params=params, proxies=proxy)
->>>>>>> 1c6b497c
     data_json = r.json()
     data = data_json["data"]["diff"]
     data_count = data_json["data"]["total"]
@@ -76,11 +67,7 @@
     while page_count > 1:
         page_current = page_current + 1
         params["pn"] = page_current
-<<<<<<< HEAD
-        r = requests.get(url, proxies = proxys().get_proxies(), params=params)
-=======
         r = requests.get(url, params=params, proxies=get_proxy())
->>>>>>> 1c6b497c
         data_json = r.json()
         _data = data_json["data"]["diff"]
         data.extend(_data)
@@ -303,11 +290,7 @@
         "cb": "jQuery18308357908311220152_1589256588824",
         "_": int(time.time() * 1000),
     }
-<<<<<<< HEAD
-    r = requests.get(url, proxies = proxys().get_proxies(), params=params, headers=headers)
-=======
     r = requests.get(url, params=params, headers=headers, proxies=proxy)
->>>>>>> 1c6b497c
     text_data = r.text
     data_json = json.loads(text_data[text_data.find("{") : -2])
     data = data_json["data"]["diff"]
@@ -317,11 +300,7 @@
     while page_count > 1:
         page_current = page_current + 1
         params["pn"] = page_current
-<<<<<<< HEAD
-        r = requests.get(url, proxies = proxys().get_proxies(), params=params, headers=headers)
-=======
         r = requests.get(url, params=params, headers=headers, proxies=get_proxy())
->>>>>>> 1c6b497c
         text_data = r.text
         json_data = json.loads(text_data[text_data.find("{"): -2])
         _data = json_data["data"]["diff"]
