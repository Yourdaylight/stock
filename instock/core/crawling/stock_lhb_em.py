--- conflicted
+++ resolved
@@ -40,11 +40,7 @@
         "client": "WEB",
         "filter": f"(TRADE_DATE<='{end_date}')(TRADE_DATE>='{start_date}')",
     }
-<<<<<<< HEAD
-    r = requests.get(url, proxies = proxys().get_proxies(), params=params)
-=======
     r = requests.get(url, params=params, proxies=proxy)
->>>>>>> 1c6b497c
     data_json = r.json()
     total_page_num = data_json["result"]["pages"]
     big_df = pd.DataFrame()
@@ -54,11 +50,7 @@
                 "pageNumber": page,
             }
         )
-<<<<<<< HEAD
-        r = requests.get(url, proxies = proxys().get_proxies(), params=params)
-=======
         r = requests.get(url, params=params, proxies=proxy)
->>>>>>> 1c6b497c
         data_json = r.json()
         temp_df = pd.DataFrame(data_json["result"]["data"])
         big_df = pd.concat([big_df, temp_df], ignore_index=True)
@@ -166,11 +158,7 @@
         "client": "WEB",
         "filter": f'(STATISTICS_CYCLE="{symbol_map[symbol]}")',
     }
-<<<<<<< HEAD
-    r = requests.get(url, proxies = proxys().get_proxies(), params=params)
-=======
     r = requests.get(url, params=params, proxies=proxy)
->>>>>>> 1c6b497c
     data_json = r.json()
     temp_df = pd.DataFrame(data_json["result"]["data"])
     temp_df.reset_index(inplace=True)
@@ -257,11 +245,7 @@
         "client": "WEB",
         "filter": f"(TRADE_DATE>='{start_date}')(TRADE_DATE<='{end_date}')",
     }
-<<<<<<< HEAD
-    r = requests.get(url, proxies = proxys().get_proxies(), params=params)
-=======
     r = requests.get(url, params=params, proxies=proxy)
->>>>>>> 1c6b497c
     data_json = r.json()
     temp_df = pd.DataFrame(data_json["result"]["data"])
     temp_df.reset_index(inplace=True)
